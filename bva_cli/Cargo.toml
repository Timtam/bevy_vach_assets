[package]
name = "bva_cli"
description = "Bevy Vach Assets CLI"

version.workspace = true
edition.workspace = true
license.workspace = true
homepage.workspace = true
repository.workspace = true
categories.workspace = true
keywords.workspace = true
readme.workspace = true

include = ["src/*", "Cargo.toml", "../README.md"]

[[bin]]
name = "bva"
path = "src/main.rs"

# See more keys and their definitions at https://doc.rust-lang.org/cargo/reference/manifest.html

[dependencies]
<<<<<<< HEAD
anyhow = "1.0.86"
bevy_vach_assets = { version = "0.2.0", path = "../bevy_vach_assets" }
clap = { version = "4.5.10", features = ["derive", "env", "wrap_help"] }
=======
anyhow = "1.0.95"
bevy_vach_assets = { version = "0.1.5", path = "../bevy_vach_assets" }
clap = { version = "4.5.23", features = ["derive", "env", "wrap_help"] }
>>>>>>> 7e9ddad6
normalize-path = "0.2.1"
path-slash = "0.2.1"
walkdir = "2.5.0"<|MERGE_RESOLUTION|>--- conflicted
+++ resolved
@@ -20,15 +20,9 @@
 # See more keys and their definitions at https://doc.rust-lang.org/cargo/reference/manifest.html
 
 [dependencies]
-<<<<<<< HEAD
-anyhow = "1.0.86"
-bevy_vach_assets = { version = "0.2.0", path = "../bevy_vach_assets" }
-clap = { version = "4.5.10", features = ["derive", "env", "wrap_help"] }
-=======
 anyhow = "1.0.95"
-bevy_vach_assets = { version = "0.1.5", path = "../bevy_vach_assets" }
+bevy_vach_assets = { version = "0.3.0", path = "../bevy_vach_assets" }
 clap = { version = "4.5.23", features = ["derive", "env", "wrap_help"] }
->>>>>>> 7e9ddad6
 normalize-path = "0.2.1"
 path-slash = "0.2.1"
 walkdir = "2.5.0"